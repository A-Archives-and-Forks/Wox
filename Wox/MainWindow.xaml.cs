﻿using System;
using System.Collections.Generic;
using System.ComponentModel;
using System.Diagnostics;
using System.Drawing;
using System.IO;
using System.Linq;
using System.Net;
using System.Reflection;
using System.Threading;
using System.Windows;
using System.Windows.Controls;
using System.Windows.Forms;
using System.Windows.Input;
using System.Windows.Media.Animation;
using NHotkey;
using NHotkey.Wpf;
using Wox.Core.i18n;
using Wox.Core.Plugin;
using Wox.Core.Theme;
using Wox.Core.Updater;
using Wox.Core.UserSettings;
using Wox.Helper;
using Wox.Infrastructure;
using Wox.Infrastructure.Hotkey;
using Wox.Plugin;
using Wox.Storage;
using ContextMenu = System.Windows.Forms.ContextMenu;
using DataFormats = System.Windows.DataFormats;
using DragEventArgs = System.Windows.DragEventArgs;
using IDataObject = System.Windows.IDataObject;
using KeyEventArgs = System.Windows.Input.KeyEventArgs;
using MenuItem = System.Windows.Forms.MenuItem;
using MessageBox = System.Windows.MessageBox;
using Stopwatch = Wox.Infrastructure.Stopwatch;
using ToolTip = System.Windows.Controls.ToolTip;

namespace Wox
{
    public partial class MainWindow : IPublicAPI
    {

        #region Properties

        private readonly Storyboard progressBarStoryboard = new Storyboard();
        private NotifyIcon notifyIcon;
        private bool _queryHasReturn;
        private Query _lastQuery = new Query();
        private ToolTip toolTip = new ToolTip();

        private bool _ignoreTextChange = false;
        private List<Result> CurrentContextMenus = new List<Result>();
        private string textBeforeEnterContextMenuMode;

        #endregion

        #region Public API

        public void ChangeQuery(string query, bool requery = false)
        {
            Dispatcher.Invoke(new Action(() =>
            {
                tbQuery.Text = query;
                tbQuery.CaretIndex = tbQuery.Text.Length;
                if (requery)
                {
                    TbQuery_OnTextChanged(null, null);
                }
            }));
        }

        public void ChangeQueryText(string query, bool selectAll = false)
        {
            Dispatcher.Invoke(new Action(() =>
            {
                _ignoreTextChange = true;
                tbQuery.Text = query;
                tbQuery.CaretIndex = tbQuery.Text.Length;
                if (selectAll)
                {
                    tbQuery.SelectAll();
                }
            }));
        }

        public void CloseApp()
        {
            Dispatcher.Invoke(new Action(() =>
            {
                notifyIcon.Visible = false;
                Close();
                Environment.Exit(0);
            }));
        }

        public void HideApp()
        {
            Dispatcher.Invoke(new Action(HideWox));
        }

        public void ShowApp()
        {
            Dispatcher.Invoke(new Action(() => ShowWox()));
        }

        public void ShowMsg(string title, string subTitle, string iconPath)
        {
            Dispatcher.Invoke(new Action(() =>
            {
                var m = new Msg { Owner = GetWindow(this) };
                m.Show(title, subTitle, iconPath);
            }));
        }

        public void OpenSettingDialog(string tabName = "general")
        {
            Dispatcher.Invoke(new Action(() =>
            {
                SettingWindow sw = SingletonWindowOpener.Open<SettingWindow>(this);
                sw.SwitchTo(tabName);
            }));
        }

        public void StartLoadingBar()
        {
            Dispatcher.Invoke(new Action(StartProgress));
        }

        public void StopLoadingBar()
        {
            Dispatcher.Invoke(new Action(StopProgress));
        }

        public void InstallPlugin(string path)
        {
            Dispatcher.Invoke(new Action(() => PluginManager.InstallPlugin(path)));
        }

        public void ReloadPlugins()
        {
            Dispatcher.Invoke(new Action(() => PluginManager.Init(this)));
        }

        public string GetTranslation(string key)
        {
            return InternationalizationManager.Instance.GetTranslation(key);
        }

        public List<PluginPair> GetAllPlugins()
        {
            return PluginManager.AllPlugins.ToList();
        }

        public event WoxKeyDownEventHandler BackKeyDownEvent;
        public event WoxGlobalKeyboardEventHandler GlobalKeyboardEvent;
        public event ResultItemDropEventHandler ResultItemDropEvent;

        public void PushResults(Query query, PluginMetadata plugin, List<Result> results)
        {
            results.ForEach(o =>
            {
                o.PluginDirectory = plugin.PluginDirectory;
                o.PluginID = plugin.ID;
                o.OriginQuery = query;
            });
            UpdateResultView(results, plugin, query);
        }

        public void ShowContextMenu(PluginMetadata plugin, List<Result> results)
        {
            if (results != null && results.Count > 0)
            {
                results.ForEach(o =>
                {
                    o.PluginDirectory = plugin.PluginDirectory;
                    o.PluginID = plugin.ID;
                    o.ContextMenu = null;
                });
                pnlContextMenu.Clear();
                pnlContextMenu.AddResults(results, plugin.ID);
                pnlContextMenu.Visibility = Visibility.Visible;
                pnlResult.Visibility = Visibility.Collapsed;
            }
        }

        #endregion

        public MainWindow()
        {
            InitializeComponent();
            ThreadPool.SetMaxThreads(30, 10);
            ThreadPool.SetMinThreads(10, 5);

            WebRequest.RegisterPrefix("data", new DataWebRequestFactory());
            GlobalHotkey.Instance.hookedKeyboardCallback += KListener_hookedKeyboardCallback;
            progressBar.ToolTip = toolTip;
            pnlResult.LeftMouseClickEvent += SelectResult;
            pnlResult.ItemDropEvent += pnlResult_ItemDropEvent;
            pnlContextMenu.LeftMouseClickEvent += SelectResult;
            pnlResult.RightMouseClickEvent += pnlResult_RightMouseClickEvent;

            ThemeManager.Theme.ChangeTheme(UserSettingStorage.Instance.Theme);
            InternationalizationManager.Instance.ChangeLanguage(UserSettingStorage.Instance.Language);

            SetHotkey(UserSettingStorage.Instance.Hotkey, OnHotkey);
            SetCustomPluginHotkey();
            InitialTray();

            Closing += MainWindow_Closing;

        }

        void pnlResult_ItemDropEvent(Result result, IDataObject dropDataObject, DragEventArgs args)
        {
            PluginPair pluginPair = PluginManager.AllPlugins.FirstOrDefault(o => o.Metadata.ID == result.PluginID);
            if (ResultItemDropEvent != null && pluginPair != null)
            {
                foreach (var delegateHandler in ResultItemDropEvent.GetInvocationList())
                {
                    if (delegateHandler.Target == pluginPair.Plugin)
                    {
                        delegateHandler.DynamicInvoke(result, dropDataObject, args);
                    }
                }
            }
        }

        private bool KListener_hookedKeyboardCallback(KeyEvent keyevent, int vkcode, SpecialKeyState state)
        {
            if (GlobalKeyboardEvent != null)
            {
                return GlobalKeyboardEvent((int)keyevent, vkcode, state);
            }
            return true;
        }

        void pnlResult_RightMouseClickEvent(Result result)
        {
            ShowContextMenu(result);
        }

        void MainWindow_Closing(object sender, CancelEventArgs e)
        {
            UserSettingStorage.Instance.WindowLeft = Left;
            UserSettingStorage.Instance.WindowTop = Top;
            UserSettingStorage.Instance.Save();
            this.HideWox();
            e.Cancel = true;
        }

        private void MainWindow_OnLoaded(object sender, RoutedEventArgs e)
        {
            Left = GetWindowsLeft();
            Top = GetWindowsTop();

            InitProgressbarAnimation();
            WindowIntelopHelper.DisableControlBox(this);
            CheckUpdate();
        }

        private double GetWindowsLeft()
        {
            var screen = Screen.FromPoint(System.Windows.Forms.Cursor.Position);
            if (UserSettingStorage.Instance.RememberLastLaunchLocation)
            {
                var origScreen = Screen.FromRectangle(new Rectangle((int)Left, (int)Top, (int)ActualWidth, (int)ActualHeight));
                var coordX = (Left - origScreen.WorkingArea.Left) / (origScreen.WorkingArea.Width - ActualWidth);
                UserSettingStorage.Instance.WindowLeft = (screen.WorkingArea.Width - ActualWidth) * coordX + screen.WorkingArea.Left;
            }
            else
            {
                UserSettingStorage.Instance.WindowLeft = (screen.WorkingArea.Width - ActualWidth) / 2 + screen.WorkingArea.Left;
            }

            return UserSettingStorage.Instance.WindowLeft;
        }

        private double GetWindowsTop()
        {
            var screen = Screen.FromPoint(System.Windows.Forms.Cursor.Position);
            if (UserSettingStorage.Instance.RememberLastLaunchLocation)
            {
                var origScreen = Screen.FromRectangle(new Rectangle((int)Left, (int)Top, (int)ActualWidth, (int)ActualHeight));
                var coordY = (Top - origScreen.WorkingArea.Top) / (origScreen.WorkingArea.Height - ActualHeight);
                UserSettingStorage.Instance.WindowTop = (screen.WorkingArea.Height - ActualHeight) * coordY + screen.WorkingArea.Top;
            }
            else
            {
                UserSettingStorage.Instance.WindowTop = (screen.WorkingArea.Height - tbQuery.ActualHeight) / 4 + screen.WorkingArea.Top;
            }
            return UserSettingStorage.Instance.WindowTop;
        }

        private void CheckUpdate()
        {
            UpdaterManager.Instance.PrepareUpdateReady += OnPrepareUpdateReady;
            UpdaterManager.Instance.UpdateError += OnUpdateError;
            UpdaterManager.Instance.CheckUpdate();
        }

        void OnUpdateError(object sender, EventArgs e)
        {
            string updateError = InternationalizationManager.Instance.GetTranslation("update_wox_update_error");
            MessageBox.Show(updateError);
        }

        private void OnPrepareUpdateReady(object sender, EventArgs e)
        {
            Dispatcher.Invoke(new Action(() =>
            {
                new WoxUpdate().ShowDialog();
            }));
        }

        public void SetHotkey(string hotkeyStr, EventHandler<HotkeyEventArgs> action)
        {
            var hotkey = new HotkeyModel(hotkeyStr);
            SetHotkey(hotkey, action);
        }

        public void SetHotkey(HotkeyModel hotkey, EventHandler<HotkeyEventArgs> action)
        {
            string hotkeyStr = hotkey.ToString();
            try
            {
                HotkeyManager.Current.AddOrReplace(hotkeyStr, hotkey.CharKey, hotkey.ModifierKeys, action);
            }
            catch (Exception)
            {
                string errorMsg = string.Format(InternationalizationManager.Instance.GetTranslation("registerHotkeyFailed"), hotkeyStr);
                MessageBox.Show(errorMsg);
            }
        }

        public void RemoveHotkey(string hotkeyStr)
        {
            if (!string.IsNullOrEmpty(hotkeyStr))
            {
                HotkeyManager.Current.Remove(hotkeyStr);
            }
        }

        /// <summary>
        /// Checks if Wox should ignore any hotkeys
        /// </summary>
        /// <returns></returns>
        private bool ShouldIgnoreHotkeys()
        {
            //double if to omit calling win32 function
            if (UserSettingStorage.Instance.IgnoreHotkeysOnFullscreen)
                if (WindowIntelopHelper.IsWindowFullscreen())
                    return true;

            return false;
        }

        private void SetCustomPluginHotkey()
        {
            if (UserSettingStorage.Instance.CustomPluginHotkeys == null) return;
            foreach (CustomPluginHotkey hotkey in UserSettingStorage.Instance.CustomPluginHotkeys)
            {
                CustomPluginHotkey hotkey1 = hotkey;
                SetHotkey(hotkey.Hotkey, delegate
                {
                    if (ShouldIgnoreHotkeys()) return;
                    ShowApp();
                    ChangeQuery(hotkey1.ActionKeyword, true);
                });
            }
        }

        private void OnHotkey(object sender, HotkeyEventArgs e)
        {
            if (ShouldIgnoreHotkeys()) return;
            ToggleWox();
            e.Handled = true;
        }

        public void ToggleWox()
        {
            if (!IsVisible)
            {
                ShowWox();
            }
            else
            {
                HideWox();
            }
        }

        private void InitProgressbarAnimation()
        {
            var da = new DoubleAnimation(progressBar.X2, ActualWidth + 100, new Duration(new TimeSpan(0, 0, 0, 0, 1600)));
            var da1 = new DoubleAnimation(progressBar.X1, ActualWidth, new Duration(new TimeSpan(0, 0, 0, 0, 1600)));
            Storyboard.SetTargetProperty(da, new PropertyPath("(Line.X2)"));
            Storyboard.SetTargetProperty(da1, new PropertyPath("(Line.X1)"));
            progressBarStoryboard.Children.Add(da);
            progressBarStoryboard.Children.Add(da1);
            progressBarStoryboard.RepeatBehavior = RepeatBehavior.Forever;
            progressBar.Visibility = Visibility.Hidden;
            progressBar.BeginStoryboard(progressBarStoryboard);
        }

        private void InitialTray()
        {
            notifyIcon = new NotifyIcon { Text = "Wox", Icon = Properties.Resources.app, Visible = true };
            notifyIcon.Click += (o, e) => ShowWox();
            var open = new MenuItem(GetTranslation("iconTrayOpen"));
            open.Click += (o, e) => ShowWox();
            var setting = new MenuItem(GetTranslation("iconTraySettings"));
            setting.Click += (o, e) => OpenSettingDialog();
            var about = new MenuItem(GetTranslation("iconTrayAbout"));
            about.Click += (o, e) => OpenSettingDialog("about");
            var exit = new MenuItem(GetTranslation("iconTrayExit"));
            exit.Click += (o, e) => CloseApp();
            MenuItem[] childen = { open, setting, about, exit };
            notifyIcon.ContextMenu = new ContextMenu(childen);
        }

        private void QueryContextMenu()
        {
            var contextMenuId = "Context Menu Id";
            pnlContextMenu.Clear();
            var query = tbQuery.Text.ToLower();
            if (string.IsNullOrEmpty(query))
            {
                pnlContextMenu.AddResults(CurrentContextMenus, contextMenuId);
            }
            else
            {
                List<Result> filterResults = new List<Result>();
                foreach (Result contextMenu in CurrentContextMenus)
                {
                    if (StringMatcher.IsMatch(contextMenu.Title, query)
                        || StringMatcher.IsMatch(contextMenu.SubTitle, query))
                    {
                        filterResults.Add(contextMenu);
                    }
                }
                pnlContextMenu.AddResults(filterResults, contextMenuId);
            }
        }

        private void TbQuery_OnTextChanged(object sender, TextChangedEventArgs e)
        {
<<<<<<< HEAD

            if (_ignoreTextChange) { _ignoreTextChange = false; return; }
            string query = tbQuery.Text.Trim();
            if (!string.IsNullOrEmpty(query))
=======
            if (_ignoreTextChange) { _ignoreTextChange = false; return; }

            toolTip.IsOpen = false;
            if (IsInContextMenuMode)
>>>>>>> 3f607234
            {
                QueryContextMenu();
                return;
            }

<<<<<<< HEAD
                Query(query);
                Dispatcher.DelayInvoke("ShowProgressbar", () =>
                {
                    if (!string.IsNullOrEmpty(query) && query != _lastQuery.RawQuery && !_queryHasReturn)
                    {
                        StartProgress();
                    }
                }, TimeSpan.FromMilliseconds(150));
=======
            string query = tbQuery.Text.Trim();
            if (!string.IsNullOrEmpty(query))
            {
                Query(query);
>>>>>>> 3f607234
                //reset query history index after user start new query
                ResetQueryHistoryIndex();
            }
            else
            {
                pnlResult.Clear();
            }
        }

        private void ResetQueryHistoryIndex()
        {
            pnlResult.RemoveResultsFor(QueryHistoryStorage.MetaData);
            QueryHistoryStorage.Instance.Reset();
        }
        private void Query(string text)
        {
            _queryHasReturn = false;
            var query = PluginManager.QueryInit(text);
            if (query != null)
            {
                // handle the exclusiveness of plugin using action keyword
                string lastKeyword = _lastQuery.ActionKeyword;
                string keyword = query.ActionKeyword;
                if (string.IsNullOrEmpty(lastKeyword))
                {
                    if (!string.IsNullOrEmpty(keyword))
                    {
<<<<<<< HEAD
                        pnlResult.RemoveResultsExcept(PluginManager.NonGlobalPlugins[keyword]);
=======
                        pnlResult.RemoveResultsExcept(PluginManager.NonGlobalPlugins[keyword].Metadata);
>>>>>>> 3f607234
                    }
                }
                else
                {
                    if (string.IsNullOrEmpty(keyword))
                    {
<<<<<<< HEAD
                        pnlResult.RemoveResultsFor(PluginManager.NonGlobalPlugins[lastKeyword]);
                    }
                    else if (lastKeyword != keyword)
                    {
                        pnlResult.RemoveResultsExcept(PluginManager.NonGlobalPlugins[keyword]);
                    }
                }
                _lastQuery = query;
=======
                        pnlResult.RemoveResultsFor(PluginManager.NonGlobalPlugins[lastKeyword].Metadata);
                    }
                    else if (lastKeyword != keyword)
                    {
                        pnlResult.RemoveResultsExcept(PluginManager.NonGlobalPlugins[keyword].Metadata);
                    }
                }
                _lastQuery = query;
                Dispatcher.DelayInvoke("ShowProgressbar", () =>
                {
                    if (!string.IsNullOrEmpty(query.RawQuery) && query.RawQuery == _lastQuery.RawQuery && !_queryHasReturn)
                    {
                        StartProgress();
                    }
                }, TimeSpan.FromMilliseconds(150));
>>>>>>> 3f607234
                PluginManager.QueryForAllPlugins(query);
            }
            StopProgress();
        }

        private void BackToResultMode()
        {
            ChangeQueryText(textBeforeEnterContextMenuMode);
            pnlResult.Visibility = Visibility.Visible;
            pnlContextMenu.Visibility = Visibility.Collapsed;
        }

        private void Border_OnMouseDown(object sender, MouseButtonEventArgs e)
        {
            if (e.ChangedButton == MouseButton.Left) DragMove();
        }

        private void StartProgress()
        {
            progressBar.Visibility = Visibility.Visible;
        }

        private void StopProgress()
        {
            progressBar.Visibility = Visibility.Hidden;
        }

        private void HideWox()
        {
            if (IsInContextMenuMode)
            {
                BackToResultMode();
            }
            Hide();
        }

        private void ShowWox(bool selectAll = true)
        {
            UserSettingStorage.Instance.IncreaseActivateTimes();
            Left = GetWindowsLeft();
            Top = GetWindowsTop();

            Show();
            Activate();
            Focus();
            tbQuery.Focus();
            ResetQueryHistoryIndex();
            if (selectAll) tbQuery.SelectAll();
        }

        private void MainWindow_OnDeactivated(object sender, EventArgs e)
        {
            if (UserSettingStorage.Instance.HideWhenDeactive)
            {
                HideWox();
            }
        }

        private void TbQuery_OnPreviewKeyDown(object sender, KeyEventArgs e)
        {
            //when alt is pressed, the real key should be e.SystemKey
            Key key = (e.Key == Key.System ? e.SystemKey : e.Key);
            switch (key)
            {
                case Key.Escape:
                    if (IsInContextMenuMode)
                    {
                        BackToResultMode();
                    }
                    else
                    {
                        HideWox();
                    }
                    e.Handled = true;
                    break;

                case Key.Tab:
                    if (GlobalHotkey.Instance.CheckModifiers().ShiftPressed)
                    {
                        SelectPrevItem();
                    }
                    else
                    {
                        SelectNextItem();
                    }
                    e.Handled = true;
                    break;

                case Key.N:
                case Key.J:
                    if (GlobalHotkey.Instance.CheckModifiers().CtrlPressed)
                    {
                        SelectNextItem();
                    }
                    break;

                case Key.P:
                case Key.K:
                    if (GlobalHotkey.Instance.CheckModifiers().CtrlPressed)
                    {
                        SelectPrevItem();
                    }
                    break;

                case Key.O:
                    if (GlobalHotkey.Instance.CheckModifiers().CtrlPressed)
                    {
                        if (IsInContextMenuMode)
                        {
                            BackToResultMode();
                        }
                        else
                        {
                            ShowContextMenu(GetActiveResult());
                        }
                    }
                    break;

                case Key.Down:
                    if (GlobalHotkey.Instance.CheckModifiers().CtrlPressed)
                    {
                        DisplayNextQuery();
                    }
                    else
                    {
                        SelectNextItem();
                    }
                    e.Handled = true;
                    break;

                case Key.Up:
                    if (GlobalHotkey.Instance.CheckModifiers().CtrlPressed)
                    {
                        DisplayPrevQuery();
                    }
                    else
                    {
                        SelectPrevItem();
                    }
                    e.Handled = true;
                    break;

                case Key.D:
                    if (GlobalHotkey.Instance.CheckModifiers().CtrlPressed)
                    {
                        pnlResult.SelectNextPage();
                    }
                    break;

                case Key.PageDown:
                    pnlResult.SelectNextPage();
                    e.Handled = true;
                    break;

                case Key.U:
                    if (GlobalHotkey.Instance.CheckModifiers().CtrlPressed)
                    {
                        pnlResult.SelectPrevPage();
                    }
                    break;

                case Key.PageUp:
                    pnlResult.SelectPrevPage();
                    e.Handled = true;
                    break;

                case Key.Back:
                    if (BackKeyDownEvent != null)
                    {
                        BackKeyDownEvent(new WoxKeyDownEventArgs()
                        {
                            Query = tbQuery.Text,
                            keyEventArgs = e
                        });
                    }
                    break;

                case Key.F1:
                    Process.Start("http://doc.getwox.com");
                    break;

                case Key.Enter:
                    Result activeResult = GetActiveResult();
                    if (GlobalHotkey.Instance.CheckModifiers().ShiftPressed)
                    {
                        ShowContextMenu(activeResult);
                    }
                    else
                    {
                        SelectResult(activeResult);
                    }
                    e.Handled = true;
                    break;

                case Key.D1:
                    SelectItem(1);
                    break;

                case Key.D2:
                    SelectItem(2);
                    break;

                case Key.D3:
                    SelectItem(3);
                    break;

                case Key.D4:
                    SelectItem(4);
                    break;

                case Key.D5:
                    SelectItem(5);
                    break;
                case Key.D6:
                    SelectItem(6);
                    break;

            }
        }

        private void DisplayPrevQuery()
        {
            var prev = QueryHistoryStorage.Instance.Previous();
            DisplayQueryHistory(prev);
        }

        private void DisplayNextQuery()
        {
            var nextQuery = QueryHistoryStorage.Instance.Next();
            DisplayQueryHistory(nextQuery);
        }

        private void DisplayQueryHistory(HistoryItem history)
        {
            if (history != null)
            {
                var historyMetadata = QueryHistoryStorage.MetaData;
                ChangeQueryText(history.Query, true);
                var executeQueryHistoryTitle = GetTranslation("executeQuery");
                var lastExecuteTime = GetTranslation("lastExecuteTime");
                pnlResult.RemoveResultsExcept(historyMetadata);
                UpdateResultViewInternal(new List<Result>()
                {
                    new Result(){
                        Title = string.Format(executeQueryHistoryTitle,history.Query),
                        SubTitle = string.Format(lastExecuteTime,history.ExecutedDateTime),
                        IcoPath = "Images\\history.png",
                        PluginDirectory = Path.GetDirectoryName(Assembly.GetExecutingAssembly().Location),
                        Action = _ =>{
                            ChangeQuery(history.Query,true);
                            return false;
                        }
                    }
                }, historyMetadata);
            }
        }

        private void SelectItem(int index)
        {
            int zeroBasedIndex = index - 1;
            SpecialKeyState keyState = GlobalHotkey.Instance.CheckModifiers();
            if (keyState.AltPressed || keyState.CtrlPressed)
            {
                List<Result> visibleResults = pnlResult.GetVisibleResults();
                if (zeroBasedIndex < visibleResults.Count)
                {
                    SelectResult(visibleResults[zeroBasedIndex]);
                }
            }
        }

        private bool IsInContextMenuMode
        {
            get { return pnlContextMenu.Visibility == Visibility.Visible; }
        }

        private Result GetActiveResult()
        {
            if (IsInContextMenuMode)
            {
                return pnlContextMenu.GetActiveResult();
            }
            else
            {
                return pnlResult.GetActiveResult();
            }
        }

        private void SelectPrevItem()
        {
            if (IsInContextMenuMode)
            {
                pnlContextMenu.SelectPrev();
            }
            else
            {
                pnlResult.SelectPrev();
            }
            toolTip.IsOpen = false;
        }

        private void SelectNextItem()
        {
            if (IsInContextMenuMode)
            {
                pnlContextMenu.SelectNext();
            }
            else
            {
                pnlResult.SelectNext();
            }
            toolTip.IsOpen = false;
        }

        private void SelectResult(Result result)
        {
            if (result != null)
            {
                if (result.Action != null)
                {
                    bool hideWindow = result.Action(new ActionContext()
                    {
                        SpecialKeyState = GlobalHotkey.Instance.CheckModifiers()
                    });
                    if (hideWindow)
                    {
                        HideWox();
                    }
                    UserSelectedRecordStorage.Instance.Add(result);
                    QueryHistoryStorage.Instance.Add(tbQuery.Text);
                }
            }
        }

        private void UpdateResultView(List<Result> list, PluginMetadata metadata, Query originQuery)
        {
            _queryHasReturn = true;
            progressBar.Dispatcher.Invoke(new Action(StopProgress));

            list.ForEach(o =>
            {
<<<<<<< HEAD
                list.ForEach(o =>
                {
                    o.Score += UserSelectedRecordStorage.Instance.GetSelectedCount(o) * 5;
                });
                List<Result> l = list.Where(o => o.OriginQuery != null && o.OriginQuery.RawQuery == _lastQuery.RawQuery).ToList();
                UpdateResultViewInternal(l);
=======
                o.Score += UserSelectedRecordStorage.Instance.GetSelectedCount(o) * 5;
            });
            if (originQuery.RawQuery == _lastQuery.RawQuery)
            {
                UpdateResultViewInternal(list, metadata);
>>>>>>> 3f607234
            }
        }

        private void UpdateResultViewInternal(List<Result> list, PluginMetadata metadata)
        {
            Dispatcher.Invoke(new Action(() =>
            {
                Stopwatch.Normal($"UI update cost for {metadata.Name}",
                    () => { pnlResult.AddResults(list, metadata.ID); });
            }));
        }

        private Result GetTopMostContextMenu(Result result)
        {
            if (TopMostRecordStorage.Instance.IsTopMost(result))
            {
                return new Result(GetTranslation("cancelTopMostInThisQuery"), "Images\\down.png")
                {
                    PluginDirectory = Path.GetDirectoryName(Assembly.GetExecutingAssembly().Location),
                    Action = _ =>
                    {
                        TopMostRecordStorage.Instance.Remove(result);
                        ShowMsg("Succeed", "", "");
                        return false;
                    }
                };
            }
            else
            {
                return new Result(GetTranslation("setAsTopMostInThisQuery"), "Images\\up.png")
                {
                    PluginDirectory = Path.GetDirectoryName(Assembly.GetExecutingAssembly().Location),
                    Action = _ =>
                    {
                        TopMostRecordStorage.Instance.AddOrUpdate(result);
                        ShowMsg("Succeed", "", "");
                        return false;
                    }
                };
            }
        }

        private void ShowContextMenu(Result result)
        {
            List<Result> results = PluginManager.GetContextMenusForPlugin(result);
            results.ForEach(o =>
            {
                o.PluginDirectory = PluginManager.GetPluginForId(result.PluginID).Metadata.PluginDirectory;
                o.PluginID = result.PluginID;
                o.OriginQuery = result.OriginQuery;
            });

            results.Add(GetTopMostContextMenu(result));

            textBeforeEnterContextMenuMode = tbQuery.Text;
            ChangeQueryText("");
            pnlContextMenu.Clear();
            pnlContextMenu.AddResults(results, result.PluginID);
            CurrentContextMenus = results;
            pnlContextMenu.Visibility = Visibility.Visible;
            pnlResult.Visibility = Visibility.Collapsed;
        }

        public bool ShellRun(string cmd, bool runAsAdministrator = false)
        {
            try
            {
                if (string.IsNullOrEmpty(cmd))
                    throw new ArgumentNullException();

                WindowsShellRun.Start(cmd, runAsAdministrator);
                return true;
            }
            catch (Exception ex)
            {
                string errorMsg = string.Format(InternationalizationManager.Instance.GetTranslation("couldnotStartCmd"), cmd);
                ShowMsg(errorMsg, ex.Message, null);
            }
            return false;
        }

        private void MainWindow_OnDrop(object sender, DragEventArgs e)
        {
            if (e.Data.GetDataPresent(DataFormats.FileDrop))
            {
                // Note that you can have more than one file.
                string[] files = (string[])e.Data.GetData(DataFormats.FileDrop);
                if (files[0].ToLower().EndsWith(".wox"))
                {
                    PluginManager.InstallPlugin(files[0]);
                }
                else
                {
                    MessageBox.Show(InternationalizationManager.Instance.GetTranslation("invalidWoxPluginFileFormat"));
                }
            }
        }

        private void TbQuery_OnPreviewDragOver(object sender, DragEventArgs e)
        {
            e.Handled = true;
        }
    }
}<|MERGE_RESOLUTION|>--- conflicted
+++ resolved
@@ -443,37 +443,19 @@
 
         private void TbQuery_OnTextChanged(object sender, TextChangedEventArgs e)
         {
-<<<<<<< HEAD
-
             if (_ignoreTextChange) { _ignoreTextChange = false; return; }
+
+            toolTip.IsOpen = false;
+            if (IsInContextMenuMode)
+            {
+                QueryContextMenu();
+                return;
+            }
+
             string query = tbQuery.Text.Trim();
             if (!string.IsNullOrEmpty(query))
-=======
-            if (_ignoreTextChange) { _ignoreTextChange = false; return; }
-
-            toolTip.IsOpen = false;
-            if (IsInContextMenuMode)
->>>>>>> 3f607234
-            {
-                QueryContextMenu();
-                return;
-            }
-
-<<<<<<< HEAD
+            {
                 Query(query);
-                Dispatcher.DelayInvoke("ShowProgressbar", () =>
-                {
-                    if (!string.IsNullOrEmpty(query) && query != _lastQuery.RawQuery && !_queryHasReturn)
-                    {
-                        StartProgress();
-                    }
-                }, TimeSpan.FromMilliseconds(150));
-=======
-            string query = tbQuery.Text.Trim();
-            if (!string.IsNullOrEmpty(query))
-            {
-                Query(query);
->>>>>>> 3f607234
                 //reset query history index after user start new query
                 ResetQueryHistoryIndex();
             }
@@ -501,27 +483,13 @@
                 {
                     if (!string.IsNullOrEmpty(keyword))
                     {
-<<<<<<< HEAD
-                        pnlResult.RemoveResultsExcept(PluginManager.NonGlobalPlugins[keyword]);
-=======
                         pnlResult.RemoveResultsExcept(PluginManager.NonGlobalPlugins[keyword].Metadata);
->>>>>>> 3f607234
                     }
                 }
                 else
                 {
                     if (string.IsNullOrEmpty(keyword))
                     {
-<<<<<<< HEAD
-                        pnlResult.RemoveResultsFor(PluginManager.NonGlobalPlugins[lastKeyword]);
-                    }
-                    else if (lastKeyword != keyword)
-                    {
-                        pnlResult.RemoveResultsExcept(PluginManager.NonGlobalPlugins[keyword]);
-                    }
-                }
-                _lastQuery = query;
-=======
                         pnlResult.RemoveResultsFor(PluginManager.NonGlobalPlugins[lastKeyword].Metadata);
                     }
                     else if (lastKeyword != keyword)
@@ -537,7 +505,6 @@
                         StartProgress();
                     }
                 }, TimeSpan.FromMilliseconds(150));
->>>>>>> 3f607234
                 PluginManager.QueryForAllPlugins(query);
             }
             StopProgress();
@@ -879,20 +846,11 @@
 
             list.ForEach(o =>
             {
-<<<<<<< HEAD
-                list.ForEach(o =>
-                {
-                    o.Score += UserSelectedRecordStorage.Instance.GetSelectedCount(o) * 5;
-                });
-                List<Result> l = list.Where(o => o.OriginQuery != null && o.OriginQuery.RawQuery == _lastQuery.RawQuery).ToList();
-                UpdateResultViewInternal(l);
-=======
                 o.Score += UserSelectedRecordStorage.Instance.GetSelectedCount(o) * 5;
             });
             if (originQuery.RawQuery == _lastQuery.RawQuery)
             {
                 UpdateResultViewInternal(list, metadata);
->>>>>>> 3f607234
             }
         }
 
